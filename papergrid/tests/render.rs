--- conflicted
+++ resolved
@@ -10,16 +10,13 @@
 // The above copyright notice and this permission notice shall be included in all
 // copies or substantial portions of the Software.
 
-<<<<<<< HEAD
-use papergrid::{AlignmentHorizontal, AlignmentVertical, Entity, Grid, Settings};
-=======
 use papergrid::{
-    AlignmentHorizontal, AlignmentVertical, Entity, Grid, Indent, Settings, DEFAULT_CELL_STYLE,
+    AlignmentHorizontal, AlignmentVertical, Entity, Grid, Indent, Settings,
     DEFAULT_INDENT_FILL_CHAR,
 };
->>>>>>> 12b1ea90
 
 mod util;
+
 
 #[test]
 fn render_2x2_test() {
@@ -298,29 +295,14 @@
 
 #[test]
 fn render_row_span_with_horizontal_ident() {
-<<<<<<< HEAD
     let mut grid = util::new_grid::<3, 2>();
-=======
-    let mut grid = Grid::new(3, 2);
-    grid.set_cell_borders(DEFAULT_CELL_STYLE.clone());
-
-    grid.set(&Entity::Cell(0, 0), Settings::new().text("0-0").span(2));
-    grid.set(
-        &Entity::Cell(1, 0),
-        Settings::new().text("1-0").padding(
-            Indent::new(4, DEFAULT_INDENT_FILL_CHAR),
-            Indent::new(4, DEFAULT_INDENT_FILL_CHAR),
-            Indent::default(),
-            Indent::default(),
-        ),
-    );
-    grid.set(&Entity::Cell(1, 1), Settings::new().text("1-1"));
-    grid.set(&Entity::Cell(2, 0), Settings::new().text("2-0"));
-    grid.set(&Entity::Cell(2, 1), Settings::new().text("2-1"));
->>>>>>> 12b1ea90
-
     grid.set(&Entity::Cell(0, 0), Settings::new().span(2));
-    grid.set(&Entity::Cell(1, 0), Settings::new().indent(4, 4, 0, 0));
+    grid.set(&Entity::Cell(1, 0), Settings::new().padding(
+        Indent::new(4, DEFAULT_INDENT_FILL_CHAR),
+        Indent::new(4, DEFAULT_INDENT_FILL_CHAR),
+        Indent::default(),
+        Indent::default(),
+    ));
 
     let expected = concat!(
         "+-----------+---+\n",
